--- conflicted
+++ resolved
@@ -4,13 +4,7 @@
 
 package main
 
-<<<<<<< HEAD
-import (	
-=======
 import (
-	"time"
-
->>>>>>> 79c218fb
 	"github.com/monetas/bmd/bmpeer"
 	"github.com/monetas/bmd/database"
 	"github.com/monetas/bmutil/wire"
@@ -28,51 +22,26 @@
 }
 
 // TstNewPeerHandshakeComplete creates a new peer object that has already nearly
-<<<<<<< HEAD
 // completed its initial handshake. You just need to send it a ver ack and it will
 // run as if that was the last step necessary. It comes already running. 
 func TstNewPeerHandshakeComplete(s *server, conn bmpeer.Connection, inventory *bmpeer.Inventory, sq bmpeer.SendQueue) *bmpeer.Peer{
 	logic := &peer{
-=======
-// completed its initial handshake. You just need to send it a verack and it will
-// run as if that was the last step necessary. It comes already running.
-func TstNewPeerHandshakeComplete(s *server, conn bmpeer.Connection, inventory *bmpeer.Inventory, sq bmpeer.SendQueue) *peer {
-	p := peer{
->>>>>>> 79c218fb
 		server:          s,
 		protocolVersion: maxProtocolVersion,
 		bmnet:           wire.MainNet,
 		services:        wire.SFNodeNetwork,
 		inbound:         true,
-<<<<<<< HEAD
-		inventory:       inventory, 
-		sendQueue:       sq, 
-		addr:            conn.RemoteAddr(), 
-=======
 		inventory:       inventory,
 		sendQueue:       sq,
-		conn:            conn,
-		addr:            conn.RemoteAddr().String(),
-		timeConnected:   time.Now(),
-		started:         1,
-		connected:       1,
->>>>>>> 79c218fb
+		addr:            conn.RemoteAddr(),
 		versionSent:     true,
 		versionKnown:    true,
 		userAgent:       wire.DefaultUserAgent,
 	}
-<<<<<<< HEAD
 	
 	p := bmpeer.NewPeer(logic, conn, sq, true, 0) 
 
 	p.Start()	
 	
 	return p
-=======
-
-	p.sendQueue.Start(p.conn)
-	go p.inHandler()
-
-	return &p
->>>>>>> 79c218fb
 }